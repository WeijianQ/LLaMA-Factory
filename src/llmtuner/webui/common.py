--- conflicted
+++ resolved
@@ -11,17 +11,16 @@
     ADAPTER_SAFE_WEIGHTS_NAME
 )
 
-<<<<<<< HEAD
-from llmtuner.extras.constants import DEFAULT_MODULE, DEFAULT_TEMPLATE, SUPPORTED_MODELS, ALL_OFFICIAL_MODELS, TRAINING_STAGES
-=======
+
 from llmtuner.extras.constants import (
     DEFAULT_MODULE,
     DEFAULT_TEMPLATE,
     SUPPORTED_MODELS,
+    ALL_OFFICIAL_MODELS,
     TRAINING_STAGES
 )
 from llmtuner.hparams.data_args import DATA_CONFIG
->>>>>>> f3c622b6
+
 
 
 DEFAULT_CACHE_DIR = "cache"
